import makeDebug from 'debug'
import feathers from '@feathersjs/feathers'
import express from '@feathersjs/express'
import chai, { util, expect } from 'chai'
import chailint from 'chai-lint'
import superagent from 'superagent'
import fs from 'fs'
import crypto from 'crypto'
import { Blob } from 'buffer'
import { Service, getObject } from '../lib/index.js'

feathers.setDebug(makeDebug)

let app, service, expressServer

const options = {
  s3Client: {
    credentials: {
      accessKeyId: process.env.S3_ACCESS_KEY_ID,
      secretAccessKey: process.env.S3_SECRET_ACCESS_KEY
    },
    endpoint: process.env.S3_ENDPOINT,
    region: process.env.S3_REGION,
    signatureVersion: 'v4'
  },
  bucket: process.env.S3_BUCKET,
  prefix: crypto.randomUUID()
}

const fileId = 'data/features.geojson'
const filePath = 'test/data/features.geojson'
const tmpFilePath = 'test/tmp/features.geojson'
const fileType = 'application/geo+json'
const fileContent = fs.readFileSync(filePath)
const blob = new Blob([fileContent], { type: fileType })
const chunkSize = 1024 * 1024 * 5
let uploadId
const parts = []

const prefixedFileId = 'prefixed-file.txt'
const prefixedSubfolder = 'test-subfolder'
const prefixedContent = 'This is a test file with prefix'
const prefixedBlob = new Blob([prefixedContent], { type: 'text/plain' })

describe('feathers-s3-service', () => {
  before(() => {
    chailint(chai, util)
    app = express(feathers())
    app.use(express.json())
    app.configure(express.rest())
  })
  it('is ES module compatible', () => {
    expect(typeof Service).to.equal('function')
  })
  it('create the service', async () => {
    app.use('s3', new Service(options), {
      methods: ['create', 'get', 'find', 'remove', 'createMultipartUpload', 'completeMultipartUpload', 'uploadPart', 'putObject', 'uploadFile', 'downloadFile']
    })
    service = app.service('s3')
    expect(service).toExist()
    app.get('/s3-objects/*', getObject(service))
    expressServer = await app.listen(3333)
  })
  it('createMultipartUpload', async () => {
    let eventReceived = false
    service.once('multipart-upload-created', (data) => {
      if (data.id === fileId) eventReceived = true
    })
    const response = await service.createMultipartUpload({ id: fileId, type: blob.type })
    expect(response.id).to.equal(fileId)
    expect(response.UploadId).toExist()
    uploadId = response.UploadId
    expect(eventReceived).beTrue()
  })
  it('uploadPart 1', async () => {
    let eventReceived = false
    service.once('part-uploaded', (data) => {
      if (data.id === fileId) eventReceived = true
    })
    const response = await service.uploadPart(
      {
        id: fileId,
        buffer: await blob.slice(0, chunkSize).arrayBuffer(),
        type: blob.type,
        PartNumber: 1,
        UploadId: uploadId
      },
      { expiresIn: 30 }
    )
    expect(response.id).to.equal(fileId)
    expect(response.ETag).toExist()
    parts.push({ PartNumber: 1, ETag: response.ETag })
    expect(eventReceived).beTrue()
  })
  it('uploadPart 2', async () => {
    let eventReceived = false
    service.once('part-uploaded', (data) => {
      if (data.id === fileId) eventReceived = true
    })
    const response = await service.uploadPart(
      {
        id: fileId,
        buffer: await blob.slice(chunkSize, blob.size).arrayBuffer(),
        type: blob.type,
        PartNumber: 2,
        UploadId: uploadId
      },
      { expiresIn: 30 }
    )
    expect(response.id).to.equal(fileId)
    expect(response.ETag).toExist()
    parts.push({ PartNumber: 2, ETag: response.ETag })
    expect(eventReceived).beTrue()
  })
  it('completeMultipartUpload', async () => {
    let eventReceived = false
    service.once('multipart-upload-completed', (data) => {
      if (data.id === fileId) eventReceived = true
    })
    const response = await service.completeMultipartUpload({
      id: fileId,
      UploadId: uploadId,
      parts
    })
    expect(response.id).to.equal(fileId)
    expect(response.ETag).toExist()
    expect(response.Location).toExist()
    expect(eventReceived).beTrue()
  })
  it('list remote objects', async () => {
    const response = await service.find()
    expect(response.length).to.equal(1)
    expect(response[0].Key).to.equal(fileId)
  })
  it('download object with middleware', async () => {
    const response = await superagent.get(`http://localhost:3333/s3-objects/${fileId}`)
    expect(response.text).to.equal(fileContent.toString())
  })
  it('download object with service method', async () => {
    const response = await service.get(fileId)
    expect(response.id).to.equal(fileId)
    expect(response.buffer).toExist()
    expect(response.type).to.equal('application/geo+json')
    const buffer = service.atob(response.buffer)
    expect(buffer.toString()).to.equal(fileContent.toString())
  })
  it('remove remote object', async () => {
    const response = await service.remove(fileId)
    expect(response.id).to.equal(fileId)
    expect(response.$metadata.httpStatusCode).to.equal(204)
  })
  it('upload file with subfolder prefix', async () => {
    let eventReceived = false
    service.once('object-put', (data) => {
      if (data.id === prefixedFileId) eventReceived = true
    })

    const response = await service.putObject(
      {
        id: prefixedFileId,
        buffer: await prefixedBlob.arrayBuffer(),
        type: 'text/plain'
      },
      {
        query: {
          Prefix: prefixedSubfolder
        }
      }
    )

    expect(response.id).to.equal(prefixedFileId)
    expect(response.ETag).toExist()
    expect(eventReceived).beTrue()
  })

  it('list objects including prefixed objects', async () => {
    const response = await service.find()
    expect(response.length).to.equal(1)
    expect(response[0].Key).to.equal(`${prefixedSubfolder}/${prefixedFileId}`)
  })

  it('get object with prefix', async () => {
    const response = await service.get(prefixedFileId, {
      query: {
        Prefix: prefixedSubfolder
      }
    })

    expect(response.id).to.equal(prefixedFileId)
    expect(response.buffer).toExist()
    expect(response.type).to.equal('text/plain')

    const buffer = service.atob(response.buffer)
    expect(buffer.toString()).to.equal(prefixedContent)
  })

  it('remove object with prefix', async () => {
    const response = await service.remove(prefixedFileId, {
      query: {
        Prefix: prefixedSubfolder
      }
    })

    expect(response.id).to.equal(prefixedFileId)
    expect(response.$metadata.httpStatusCode).to.equal(204)
  })

  it('verify prefixed object is removed', async () => {
    const response = await service.find()
    expect(response.length).to.equal(0)
  })

  it('upload file', async () => {
<<<<<<< HEAD
    // upload file
    const response = await service.uploadFile({ id: fileId, contentType: fileType })
=======
    // uplaod file
    const response = await service.uploadFile({ id: fileId, filePath, contentType: fileType })
>>>>>>> 8317bc32
    expect(response.id).to.equal(fileId)
    expect(response.Key).to.equal(`${options.prefix}/${fileId}`)
    expect(response.ETag).toExist()
  })
  it('list remote files', async () => {
    const response = await service.find()
    expect(response.length).to.equal(1)
    expect(response[0].Key).to.equal(fileId)
  })
  it('get signed url to download file', async () => {
    const response = await service.create({ id: fileId, command: 'GetObject' })
    expect(response.SignedUrl).toExist()
  })
  it('download file', async () => {
    await service.downloadFile({ id: fileId, filePath: tmpFilePath })
    expect(fs.statSync(filePath).size).to.equal(6868192)
  })
  it('remove remote and local files', async () => {
    const response = await service.remove(fileId)
    expect(response.id).to.equal(fileId)
    expect(response.$metadata.httpStatusCode).to.equal(204)
    fs.unlinkSync(tmpFilePath)
  })
  it('check remote is empty', async () => {
    const response = await service.find()
    expect(response.length).to.equal(0)
  })
  after(async () => {
    await expressServer.close()
  })
})<|MERGE_RESOLUTION|>--- conflicted
+++ resolved
@@ -211,13 +211,9 @@
   })
 
   it('upload file', async () => {
-<<<<<<< HEAD
+
     // upload file
     const response = await service.uploadFile({ id: fileId, contentType: fileType })
-=======
-    // uplaod file
-    const response = await service.uploadFile({ id: fileId, filePath, contentType: fileType })
->>>>>>> 8317bc32
     expect(response.id).to.equal(fileId)
     expect(response.Key).to.equal(`${options.prefix}/${fileId}`)
     expect(response.ETag).toExist()
